---
kind: pipeline
type: docker
name: Build and Release

steps:
  - name: Build Plugin
    image: node:14.17.0-stretch
    commands:
      - apt-get update
      - apt-get --assume-yes install jq
      - cd grafana-plugin/
      - if [ -z "$DRONE_TAG" ]; then echo "No tag, not modifying version"; else jq '.version="${DRONE_TAG}"' package.json > package.new && mv package.new package.json && jq '.version' package.json; fi
      - yarn --network-timeout 500000
      - yarn build
      - ls ./

  - name: Sign and Package Plugin
    image: node:14.17.0-stretch
    environment:
      GRAFANA_API_KEY:
        from_secret: gcom_plugin_publisher_api_key
    depends_on:
      - Build Plugin
    commands:
      - apt-get update
      - apt-get install zip
      - cd grafana-plugin
      - yarn sign
      - yarn ci-build:finish
      - yarn ci-package
      - cd ci/dist
      - zip -r grafana-oncall-app.zip ./grafana-oncall-app
      - if [ -z "$DRONE_TAG" ]; then echo "No tag, skipping archive"; else cp grafana-oncall-app.zip grafana-oncall-app-${DRONE_TAG}.zip; fi

  - name: Publish Plugin to Github (release)
    image: plugins/github-release
    settings:
      api_key:
        from_secret: gh_token
      files: grafana-plugin/ci/dist/grafana-oncall-app-${DRONE_TAG}.zip
      title: ${DRONE_TAG}
    depends_on:
      - Sign and Package Plugin
    when:
      ref:
        - refs/tags/v*.*.*

  - name: Publish Plugin to GCS (release)
    image: plugins/gcs
    settings:
      acl: allUsers:READER
      source: grafana-plugin/ci/dist/grafana-oncall-app-${DRONE_TAG}.zip
      target: grafana-oncall-app/releases/grafana-oncall-app-${DRONE_TAG}.zip
      token:
        from_secret: gcs_oncall_publisher_key
    depends_on:
      - Sign and Package Plugin
    when:
      ref:
        - refs/tags/v*.*.*

  - name: Lint Backend
    image: python:3.9
    environment:
      DJANGO_SETTINGS_MODULE: settings.ci-test
    commands:
      - pip install $(grep "pre-commit" engine/requirements.txt)
      - pre-commit run isort --all-files
      - pre-commit run black --all-files
      - pre-commit run flake8 --all-files

  - name: Unit Test Backend
    image: python:3.9
    environment:
      DJANGO_SETTINGS_MODULE: settings.ci-test
      SLACK_CLIENT_OAUTH_ID: 1
    commands:
      - apt-get update && apt-get install -y netcat
      - cd engine/
      - pip install -r requirements.txt
      - ./wait_for_test_mysql_start.sh && pytest --ds=settings.ci-test
    depends_on:
      - rabbit_test

  - name: Image Tag
    image: alpine
    commands:
      - apk add --no-cache bash git sed
      - git fetch origin --tags
      - chmod +x ./tools/image-tag.sh
      - echo $(./tools/image-tag.sh)
      - echo $(./tools/image-tag.sh) > .tags
      - if [ -z "$DRONE_TAG" ]; then echo "No tag, not modifying version"; else sed "0,/VERSION.*/ s/VERSION.*/VERSION = \"${DRONE_TAG}\"/g" engine/settings/base.py > engine/settings/base.temp && mv engine/settings/base.temp engine/settings/base.py; fi
      - cat engine/settings/base.py | grep VERSION | head -1
    when:
      ref:
        - refs/heads/dev
        - refs/tags/v*.*.*

  - name: Build and Push Engine Docker Image Backend to GCR
    image: plugins/docker
    settings:
      repo: us.gcr.io/kubernetes-dev/oncall
      dockerfile: engine/Dockerfile
      context: engine/
      config:
        from_secret: gcr_admin
    depends_on:
      - Lint Backend
      - Unit Test Backend
      - Image Tag

  - name: Build and Push Engine Docker Image Backend to Dockerhub
    image: plugins/docker
    settings:
      repo: grafana/oncall
      dockerfile: engine/Dockerfile
      context: engine/
      password:
        from_secret: docker_password
      username:
        from_secret: docker_username
    depends_on:
      - Lint Backend
      - Unit Test Backend
      - Image Tag
    when:
      ref:
        - refs/heads/dev

# Services for Unit Test Backend
services:
  - name: rabbit_test
    image: rabbitmq:3.7.19
    environment:
      RABBITMQ_DEFAULT_USER: rabbitmq
      RABBITMQ_DEFAULT_PASS: rabbitmq

  - name: mysql_test
    image: mysql:5.7.25
    environment:
      MYSQL_DATABASE: oncall_local_dev
      MYSQL_ROOT_PASSWORD: local_dev_pwd

trigger:
  event:
    include:
    - tag
    - push
    - pull_request
  ref:
    include:
      - refs/heads/main
      - refs/heads/dev
      - refs/tags/v*.*.*

---
kind: pipeline
type: docker
name: OSS plugin release

steps:
  - name: build plugin
    image: node:14.17.0-stretch
    commands:
      - apt-get update
      - apt-get --assume-yes install jq
      - cd grafana-plugin/
      - if [ -z "$DRONE_TAG" ]; then echo "No tag, not modifying version"; else jq '.version="${DRONE_TAG}"' package.json > package.new && mv package.new package.json && jq '.version' package.json; fi
      - yarn --network-timeout 500000
      - yarn build
      - ls ./

  - name: sign and package plugin
    image: node:14.17.0-stretch
    environment:
      GRAFANA_API_KEY:
        from_secret: gcom_plugin_publisher_api_key
    depends_on:
      - build plugin
    commands:
      - apt-get update
      - apt-get install zip
      - cd grafana-plugin
      - yarn sign
      - yarn ci-build:finish
      - yarn ci-package
      - cd ci/dist
      - zip -r grafana-oncall-app.zip ./grafana-oncall-app
      - if [ -z "$DRONE_TAG" ]; then echo "No tag, skipping archive"; else cp grafana-oncall-app.zip grafana-oncall-app-${DRONE_TAG}.zip; fi

<<<<<<< HEAD
  - name: Publish Plugin to grafana.com (release)
=======
  - name: publish plugin to grafana.com (release)
>>>>>>> 727dd438
    image: curlimages/curl:7.73.0
    environment:
      GRAFANA_API_KEY:
        from_secret: gcom_plugin_publisher_api_key
    commands:
      - "curl -f -s -H \"Authorization: Bearer $${GRAFANA_API_KEY}\" -d \"download[any][url]=https://storage.googleapis.com/grafana-oncall-app/releases/grafana-oncall-app-${DRONE_TAG}.zip\" -d \"download[any][md5]=$$(curl -sL https://storage.googleapis.com/grafana-oncall-app/releases/grafana-oncall-app-${DRONE_TAG}.zip | md5sum | cut -d' ' -f1)\" -d url=https://github.com/grafana/oncall/grafana-plugin https://grafana.com/api/plugins"
    depends_on:
<<<<<<< HEAD
      - Sign and Package Plugin
=======
      - sign and package plugin
>>>>>>> 727dd438

trigger:
  event:
    - promote
  target:
    - oss
  ref:
    - refs/tags/v*.*.*

---
kind: pipeline
type: docker
name: OSS engine release (amd64)
platform:
  os: linux
  arch: amd64
steps:
  - name: set engine version
    image: alpine
    commands:
      - apk add --no-cache bash sed
      - if [ -z "$DRONE_TAG" ]; then echo "No tag, not modifying version"; else sed "0,/VERSION.*/ s/VERSION.*/VERSION = \"${DRONE_TAG}\"/g" engine/settings/base.py > engine/settings/base.temp && mv engine/settings/base.temp engine/settings/base.py; fi
      - cat engine/settings/base.py | grep VERSION | head -1

  - name: build and push docker image
    image: plugins/docker
    settings:
      repo: grafana/oncall
      tags: ${DRONE_TAG}-amd64-linux
      dockerfile: engine/Dockerfile
      context: engine/
      password:
        from_secret: docker_password
      username:
        from_secret: docker_username
    depends_on:
      - set engine version

trigger:
  event:
    - promote
  target:
    - oss
  ref:
    - refs/tags/v*.*.*

---
kind: pipeline
type: docker
name: OSS engine release (arm64)
platform:
  os: linux
  arch: arm64
steps:
  - name: set engine version
    image: alpine
    commands:
      - apk add --no-cache bash sed
      - if [ -z "$DRONE_TAG" ]; then echo "No tag, not modifying version"; else sed "0,/VERSION.*/ s/VERSION.*/VERSION = \"${DRONE_TAG}\"/g" engine/settings/base.py > engine/settings/base.temp && mv engine/settings/base.temp engine/settings/base.py; fi
      - cat engine/settings/base.py | grep VERSION | head -1

  - name: build and push docker image
    image: plugins/docker
    settings:
      repo: grafana/oncall
      tags: ${DRONE_TAG}-arm64-linux
      dockerfile: engine/Dockerfile
      context: engine/
      password:
        from_secret: docker_password
      username:
        from_secret: docker_username
    depends_on:
      - set engine version

trigger:
  event:
    - promote
  target:
    - oss
  ref:
    - refs/tags/v*.*.*

---
depends_on:
  - OSS engine release (amd64)
  - OSS engine release (arm64)
kind: pipeline
type: docker
name: manifest
steps:
  - name: manifest tag
    image: plugins/manifest
    settings:
      username:
        from_secret: docker_username
      password:
        from_secret: docker_password
      target: "grafana/oncall:${DRONE_TAG}"
      template: "grafana/oncall:${DRONE_TAG}-ARCH-OS"
      platforms:
        - linux/amd64
        - linux/arm64

  - name: manifest latest
    image: plugins/manifest
    settings:
      username:
        from_secret: docker_username
      password:
        from_secret: docker_password
      target: "grafana/oncall:latest"
      template: "grafana/oncall:${DRONE_TAG}-ARCH-OS"
      platforms:
        - linux/amd64
        - linux/arm64

trigger:
  event:
    - promote
  target:
    - oss
  ref:
    - refs/tags/v*.*.*

---
# Secret for pulling docker images.
kind: secret
name: dockerconfigjson
get:
  path: secret/data/common/gcr
  name: .dockerconfigjson

---
# Secret for pushing docker images.
kind: secret
name: gcr_admin
get:
  path: infra/data/ci/gcr-admin
  name: .dockerconfigjson

---
# Secret for GitHub
get:
  name: pat
  path: infra/data/ci/github/grafanabot
kind: secret
name: gh_token

---
# Slack webhook
get:
  name: slack-plugin
  path: secret/data/common/oncall/drone
kind: secret
name: slack_webhook

---
# GCOM plugin publisher
get:
  name: gcom-plugin-publisher
  path: secret/data/common/oncall/drone
kind: secret
name: gcom_plugin_publisher_api_key

---
# GCS bucket
get:
  name: credentials.json
  path: secret/data/common/oncall/gcs-oncall-drone-publisher
kind: secret
name: gcs_oncall_publisher_key

---
# Dockerhub
get:
  name: username
  path: infra/data/ci/docker_hub
kind: secret
name: docker_username
---
get:
  name: password
  path: infra/data/ci/docker_hub
kind: secret
name: docker_password

---
# Drone
get:
  name: machine-user-token
  path: infra/data/ci/drone
kind: secret
name: drone_token
---
kind: signature
<<<<<<< HEAD
hmac: a74dd831a3d0a87b8fc1db45699a6a834ea769da9f437c55979ae665948c3b3f
=======
hmac: 8a060649c132677ba1b5693b5ac6c846c02f9a5bb645fe990b26a7ea42a0fb66
>>>>>>> 727dd438

...<|MERGE_RESOLUTION|>--- conflicted
+++ resolved
@@ -190,11 +190,7 @@
       - zip -r grafana-oncall-app.zip ./grafana-oncall-app
       - if [ -z "$DRONE_TAG" ]; then echo "No tag, skipping archive"; else cp grafana-oncall-app.zip grafana-oncall-app-${DRONE_TAG}.zip; fi
 
-<<<<<<< HEAD
-  - name: Publish Plugin to grafana.com (release)
-=======
   - name: publish plugin to grafana.com (release)
->>>>>>> 727dd438
     image: curlimages/curl:7.73.0
     environment:
       GRAFANA_API_KEY:
@@ -202,11 +198,7 @@
     commands:
       - "curl -f -s -H \"Authorization: Bearer $${GRAFANA_API_KEY}\" -d \"download[any][url]=https://storage.googleapis.com/grafana-oncall-app/releases/grafana-oncall-app-${DRONE_TAG}.zip\" -d \"download[any][md5]=$$(curl -sL https://storage.googleapis.com/grafana-oncall-app/releases/grafana-oncall-app-${DRONE_TAG}.zip | md5sum | cut -d' ' -f1)\" -d url=https://github.com/grafana/oncall/grafana-plugin https://grafana.com/api/plugins"
     depends_on:
-<<<<<<< HEAD
-      - Sign and Package Plugin
-=======
       - sign and package plugin
->>>>>>> 727dd438
 
 trigger:
   event:
@@ -403,10 +395,6 @@
 name: drone_token
 ---
 kind: signature
-<<<<<<< HEAD
-hmac: a74dd831a3d0a87b8fc1db45699a6a834ea769da9f437c55979ae665948c3b3f
-=======
 hmac: 8a060649c132677ba1b5693b5ac6c846c02f9a5bb645fe990b26a7ea42a0fb66
->>>>>>> 727dd438
 
 ...