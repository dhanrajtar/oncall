--- conflicted
+++ resolved
@@ -37,10 +37,6 @@
   startPluginSync,
   SYNC_STATUS_RETRY_LIMIT,
   syncStatusDelay,
-<<<<<<< HEAD
-  updateGrafanaToken,
-=======
->>>>>>> 2c6a2715
 } from './plugin';
 import { UserAction } from './userAction';
 
