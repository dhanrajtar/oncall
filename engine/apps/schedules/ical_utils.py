--- conflicted
+++ resolved
@@ -175,21 +175,6 @@
             if type(event[ICAL_DATETIME_START].dt) == datetime.date:
                 start = event[ICAL_DATETIME_START].dt
                 end = event[ICAL_DATETIME_END].dt
-<<<<<<< HEAD
-                if start <= date < end:
-                    result_date.append(
-                        {
-                            "start": start,
-                            "end": end,
-                            "users": users,
-                            "missing_users": missing_users,
-                            "priority": priority,
-                            "source": source,
-                            "calendar_type": calendar_type,
-                            "shift_pk": pk,
-                        }
-                    )
-=======
                 result_date.append(
                     {
                         "start": start,
@@ -202,7 +187,6 @@
                         "shift_pk": pk,
                     }
                 )
->>>>>>> 1d239fac
             else:
                 start, end = ical_events.get_start_and_end_with_respect_to_event_type(event)
                 if start < end:
