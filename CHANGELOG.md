--- conflicted
+++ resolved
@@ -1,15 +1,14 @@
 # Change Log
 
-<<<<<<< HEAD
-## v1.0.50 (TBD)
+## v1.0.51 (TBD)
+
 - Allow use of API keys as alternative to account auth token for Twilio
-=======
+
 ## v1.0.50 (2022-11-03)
 
 - Updates to documentation
 - Improvements to web schedules
 - Bug fixes
->>>>>>> 54204bad
 
 ## v1.0.49 (2022-11-01)
 
